--- conflicted
+++ resolved
@@ -270,13 +270,8 @@
     with open("data/txt/all_tic_tac_toe_games.csv", 'r') as file:
         all_games = [f";{row}" for row in file]
 
-<<<<<<< HEAD
     labels = prepare_labels(all_games)
     games, labels = prepare_balanced_dataset(all_games, labels, n_samples=2000)
-=======
-    random.shuffle(all_games)
-    games = all_games[:50000]  # Sample 50000 games for processing
->>>>>>> e4ea6d1e
 
     all_results = process_all_points(model, games, tokenizer, device, labels)
     
